# coding: utf-8
from __future__ import unicode_literals

from datetime import datetime

from dateutil import parser
from dateutil.relativedelta import relativedelta

<<<<<<< HEAD
from dateparser.timezones import pop_tz_offset_from_string, convert_to_local_tz
=======
from timezone_parser import pop_tz_offset_from_string, convert_to_local_tz


DATE_WORDS = 'Year|Month|Week|Day|Hour|Minute|Second'
SPECIAL_CASE_WORDS = 'Today|Yesterday|The day before yesterday'


class BaseParserInfo(parser.parserinfo):
    JUMP = [" ", ".", ",", ";", "-", "/", "'", "|", "@", "[", "]"]
    _SPECIAL_TOKENS = [":", ".", " ", "-", "/"]  # Consts used in dateutil.parser._parse

    def __init__(self, dayfirst=False, yearfirst=False):
        super(BaseParserInfo, self).__init__(dayfirst=dayfirst, yearfirst=yearfirst)
        self._known_tokens = set(self._SPECIAL_TOKENS)
        for dct in (self._jump,
                    self._weekdays,
                    self._months,
                    self._hms,
                    self._ampm,
                    self._utczone,
                    self._pertain):
            for token in dct.keys():
                self._known_tokens.add(token)

    def is_token_known(self, name):
        return name.lower() in self._known_tokens

    def weekday(self, name):
        if len(name) >= 2:
            try:
                return self._weekdays[name.lower()]
            except KeyError:
                pass
        return None


class es_parserinfo(BaseParserInfo):
    JUMP = BaseParserInfo.JUMP + ["de", "del"]

    WEEKDAYS = [
        ("Lunes",),
        ("Martes",),
        ("Miércoles",),
        ("Jueves",),
        ("Viernes",),
        ("Sábado",),
        ("Domingo",),
    ]

    MONTHS = [
        ('enero', 'ene'),
        ('febrero', 'feb'),
        ('marzo', 'mar'),
        ('abril', 'abr'),
        ('mayo', 'may'),
        ('junio', 'jun'),
        ('julio', 'jul'),
        ('agosto', 'ago'),
        ('septiembre', 'setiembre', 'sep', 'set'),
        ('octubre', 'oct'),
        ('noviembre', 'nov'),
        ('diciembre', 'dic'),
    ]

    PERTAIN = ["de", "del"]


class fr_parserinfo(BaseParserInfo):
    JUMP = BaseParserInfo.JUMP + ["le"]

    WEEKDAYS = [
        ("Lundi",),
        ("Mardi",),
        ("Mercredi",),
        ("Jeudi",),
        ("Vendredi",),
        ("Samedi",),
        ("Dimanche",),
    ]

    MONTHS = [
        ('janvier', 'janv', 'jan'),
        ('février', 'févr', 'fév'),
        ('mars', 'mar'),
        ('avril', 'avr'),
        ('mai'),
        ('juin'),
        ('juillet', 'juil'),
        ('août', 'aoû'),
        ('septembre', 'sept', 'sep'),
        ('octobre', 'oct'),
        ('novembre', 'nov'),
        ('décembre', 'déc'),
    ]


class it_parserinfo(BaseParserInfo):
    MONTHS = [
        ('gennaio', 'gen'),
        ('febbraio', 'feb'),
        ('marzo', 'mar'),
        ('aprile', 'apr'),
        ('maggio', 'mag'),
        ('giugno', 'giu'),
        ('luglio', 'lug'),
        ('agosto', 'ago'),
        ('settembre', 'set'),
        ('ottobre', 'ott'),
        ('novembre', 'nov'),
        ('dicembre', 'dic')
    ]


class pt_parserinfo(BaseParserInfo):
    JUMP = BaseParserInfo.JUMP + ["de"]

    WEEKDAYS = [
        ("Segunda-feira",),
        ("Terça-feira",),
        ("Quarta-feira",),
        ("Quinta-feira",),
        ("Sexta-feira",),
        ("Sábado",),
        ("Domingo",),
    ]

    MONTHS = [
        ('janeiro', u'jan'),
        ('fevereiro', u'fev'),
        ('março', u'mar'),
        ('abril', u'abr'),
        ('maio', u'mai'),
        ('junho', u'jun'),
        ('julho', u'jul'),
        ('agosto', u'ago'),
        ('septembro', u'setembro', u'septemberembro', u'set'),
        ('outubro', u'out'),
        ('novembro', u'nov'),
        ('dezembro', u'dez'),
    ]

    PERTAIN = ["de"]


class tr_parserinfo(BaseParserInfo):
    MONTHS = [
        ('Ocak',),
        ('Şubat',),
        ('Mart',),
        ('Nisan',),
        ('Mayıs',),
        ('Haziran',),
        ('Temmuz',),
        ('Ağustos',),
        ('Eylül',),
        ('Ekim',),
        ('Kasım',),
        ('Aralık',),
    ]


class ru_parserinfo(BaseParserInfo):
    JUMP = BaseParserInfo.JUMP + ["в"]

    MONTHS = [
        ('января', 'Января'),
        ('февраля', 'Февраля'),
        ('марта', 'Марта'),
        ('апреля', 'Апреля'),
        ('мая', 'Мая'),
        ('июня', 'Июня'),
        ('июля', 'Июля'),
        ('августа', 'Августа'),
        ('сентября', 'Сентября'),
        ('октября', 'Октября'),
        ('ноября', 'Ноября'),
        ('декабря', 'Декабря'),
    ]


class cz_parserinfo(BaseParserInfo):
    WEEKDAYS = [
        (u'pondělí', u'pon'),
        (u'úterý', u'úte'),
        (u'středa', u'stř'),
        (u'čtvrtek', u'čtv'),
        (u'pátek', u'pát'),
        (u'sobota', u'sob'),
        (u'neděle', u'ned'),
    ]

    MONTHS = [
        (u'leden', u'led'),
        (u'únor', u'úno'),
        (u'březen', u'bře'),
        (u'duben', u'dub'),
        (u'květen', u'kvě'),
        (u'červen', u'čer'),
        (u'červenec', u'črc'),
        (u'srpen', u'srp'),
        (u'září', u'zář'),
        (u'říjen', u'říj'),
        (u'listopad', u'lis'),
        (u'prosinec', u'pro'),
    ]


class de_parserinfo(BaseParserInfo):
    JUMP = BaseParserInfo.JUMP + ["um", "uhr"]

    MONTHS = [
        ('Januar', 'Jan'),
        ('Februar', 'Feb'),
        ('März',),
        ('April', 'Apr'),
        ('Mai',),
        ('Juni',),
        ('Juli',),
        ('August', 'Aug'),
        ('September', 'Sept'),
        ('Oktober', 'Okt'),
        ('November', 'Nov'),
        ('Dezember', 'Dez'),
    ]


class ro_parserinfo(BaseParserInfo):
    MONTHS = [
        ('ianuarie', 'ian'),
        ('februarie', 'feb'),
        ('martie', 'mar'),
        ('aprilie', 'apr'),
        ('mai',),
        ('iunie',),
        ('iulie',),
        ('august', 'aug'),
        ('septembrie', 'sept'),
        ('octombrie', 'oct'),
        ('noiembrie', 'noiem'),
        ('decembrie', 'dec'),
    ]


class nl_parserinfo(BaseParserInfo):
    WEEKDAYS = [
        ("Maandag", "ma"),
        ("Dinsdag", "di"),
        ("Woensdag", "wo"),
        ("Donderdag", "do"),
        ("Vrijdag", "vr"),
        ("Zaterdag", "za"),
        ("Zondag", "zo"),
    ]

    MONTHS = [
        ('januari', 'jan'),
        ('februari', 'feb'),
        ('maart', 'mrt'),
        ('april', 'apr'),
        ('mei',),
        ('juni', 'jun'),
        ('juli', 'jul'),
        ('augustus', 'aug'),
        ('september', 'sep'),
        ('oktober', 'okt'),
        ('november', 'nov'),
        ('december', 'dec'),
    ]


class en_parserinfo(BaseParserInfo):
    JUMP = list(set(BaseParserInfo.JUMP) | set(parser.parserinfo.JUMP))


INFOS = OrderedDict([
    ('es', es_parserinfo()),
    ('fr', fr_parserinfo()),
    ('it', it_parserinfo()),
    ('pt', pt_parserinfo()),
    ('tr', tr_parserinfo()),
    ('ru', ru_parserinfo()),
    ('cz', cz_parserinfo()),
    ('de', de_parserinfo()),
    ('ro', ro_parserinfo()),
    ('nl', nl_parserinfo()),
    ('en', en_parserinfo()),
])


class new_timelex(parser._timelex):

    def __init__(self, *args, **kwargs):
        super(new_timelex, self).__init__(*args, **kwargs)
        for k, info in INFOS.iteritems():
            for days in info.WEEKDAYS:
                self._update_wordchars_for_tokens(days)

            for months in info.MONTHS:
                self._update_wordchars_for_tokens(months)

    def _update_wordchars_for_tokens(self, tokens):
        for token in tokens:
            for char in token:
                if char not in self.wordchars:
                    self.wordchars += char

    @classmethod
    def split(cls, s):
        s = cls.prepare_string(s)
        return super(new_timelex, cls).split(s)

    @classmethod
    def prepare_string(cls, s):
        # As we added '-' to .wordchars because some weekdays contain it, we would always keep it
        # as part of a word. Therefore in case '-' is clearly a separator (next to number)
        # we should not keep it as part of the word but substitute it with space.
        s = re.sub('(\d)[-]+', r'\1 ', s)
        s = re.sub('[-]+(\d)', r' \1', s)
        return s


parser._timelex = new_timelex
>>>>>>> a281094c


class new_relativedelta(relativedelta):
    """ dateutil does not check if result of parsing weekday is in the future.
    Although items dates are already in the past, so we need to fix this particular case.
    """

    def __new__(cls, *args, **kwargs):
        if not args and len(kwargs) == 1 and 'weekday' in kwargs:
            return super(new_relativedelta, cls).__new__(cls, *args, **kwargs)
        else:
            # use original class to parse other cases
            return relativedelta(*args, **kwargs)

    def __add__(self, other):
        ret = super(new_relativedelta, self).__add__(other)
        if ret > datetime.utcnow():
            ret -= relativedelta(days=7)
        return ret

parser.relativedelta.relativedelta = new_relativedelta


def dateutil_parse(date_string, **kwargs):
    """Wrapper function around dateutil.parser.parse
    """
    today = datetime.utcnow().replace(hour=0, minute=0, second=0, microsecond=0)
    kwargs.update(default=today)

    # XXX: this is needed because of a bug in dateutil.parser
    # that raises TypeError for an invalid string
    # https://bugs.launchpad.net/dateutil/+bug/1042851
    try:
        return parser.parse(date_string, **kwargs)
    except TypeError, e:
        raise ValueError(e, "Invalid date: %s" % date_string)


class DateParser(object):

    def parse(self, date_string):
        date_string = unicode(date_string)

        if not date_string.strip():
            raise ValueError("Empty string")

        date_string, tz_offset = pop_tz_offset_from_string(date_string)
<<<<<<< HEAD
        date_obj = dateutil_parse(date_string)
=======

        # this is a temporary fix to support noon and midnight in date strings.
        # This would be done properly after feature-yaml-languages branch is merged
        date_string = re.sub(r'\bnoon\b', '12:00', date_string, re.IGNORECASE)
        date_string = re.sub(r'\bmidnight\b', '00:00', date_string, re.IGNORECASE)

        date_obj = self._parser.parse(date_string, date_format)
>>>>>>> a281094c
        if tz_offset is not None:
            date_obj = convert_to_local_tz(date_obj, tz_offset)

        return date_obj


date_parser = DateParser()<|MERGE_RESOLUTION|>--- conflicted
+++ resolved
@@ -6,332 +6,7 @@
 from dateutil import parser
 from dateutil.relativedelta import relativedelta
 
-<<<<<<< HEAD
-from dateparser.timezones import pop_tz_offset_from_string, convert_to_local_tz
-=======
-from timezone_parser import pop_tz_offset_from_string, convert_to_local_tz
-
-
-DATE_WORDS = 'Year|Month|Week|Day|Hour|Minute|Second'
-SPECIAL_CASE_WORDS = 'Today|Yesterday|The day before yesterday'
-
-
-class BaseParserInfo(parser.parserinfo):
-    JUMP = [" ", ".", ",", ";", "-", "/", "'", "|", "@", "[", "]"]
-    _SPECIAL_TOKENS = [":", ".", " ", "-", "/"]  # Consts used in dateutil.parser._parse
-
-    def __init__(self, dayfirst=False, yearfirst=False):
-        super(BaseParserInfo, self).__init__(dayfirst=dayfirst, yearfirst=yearfirst)
-        self._known_tokens = set(self._SPECIAL_TOKENS)
-        for dct in (self._jump,
-                    self._weekdays,
-                    self._months,
-                    self._hms,
-                    self._ampm,
-                    self._utczone,
-                    self._pertain):
-            for token in dct.keys():
-                self._known_tokens.add(token)
-
-    def is_token_known(self, name):
-        return name.lower() in self._known_tokens
-
-    def weekday(self, name):
-        if len(name) >= 2:
-            try:
-                return self._weekdays[name.lower()]
-            except KeyError:
-                pass
-        return None
-
-
-class es_parserinfo(BaseParserInfo):
-    JUMP = BaseParserInfo.JUMP + ["de", "del"]
-
-    WEEKDAYS = [
-        ("Lunes",),
-        ("Martes",),
-        ("Miércoles",),
-        ("Jueves",),
-        ("Viernes",),
-        ("Sábado",),
-        ("Domingo",),
-    ]
-
-    MONTHS = [
-        ('enero', 'ene'),
-        ('febrero', 'feb'),
-        ('marzo', 'mar'),
-        ('abril', 'abr'),
-        ('mayo', 'may'),
-        ('junio', 'jun'),
-        ('julio', 'jul'),
-        ('agosto', 'ago'),
-        ('septiembre', 'setiembre', 'sep', 'set'),
-        ('octubre', 'oct'),
-        ('noviembre', 'nov'),
-        ('diciembre', 'dic'),
-    ]
-
-    PERTAIN = ["de", "del"]
-
-
-class fr_parserinfo(BaseParserInfo):
-    JUMP = BaseParserInfo.JUMP + ["le"]
-
-    WEEKDAYS = [
-        ("Lundi",),
-        ("Mardi",),
-        ("Mercredi",),
-        ("Jeudi",),
-        ("Vendredi",),
-        ("Samedi",),
-        ("Dimanche",),
-    ]
-
-    MONTHS = [
-        ('janvier', 'janv', 'jan'),
-        ('février', 'févr', 'fév'),
-        ('mars', 'mar'),
-        ('avril', 'avr'),
-        ('mai'),
-        ('juin'),
-        ('juillet', 'juil'),
-        ('août', 'aoû'),
-        ('septembre', 'sept', 'sep'),
-        ('octobre', 'oct'),
-        ('novembre', 'nov'),
-        ('décembre', 'déc'),
-    ]
-
-
-class it_parserinfo(BaseParserInfo):
-    MONTHS = [
-        ('gennaio', 'gen'),
-        ('febbraio', 'feb'),
-        ('marzo', 'mar'),
-        ('aprile', 'apr'),
-        ('maggio', 'mag'),
-        ('giugno', 'giu'),
-        ('luglio', 'lug'),
-        ('agosto', 'ago'),
-        ('settembre', 'set'),
-        ('ottobre', 'ott'),
-        ('novembre', 'nov'),
-        ('dicembre', 'dic')
-    ]
-
-
-class pt_parserinfo(BaseParserInfo):
-    JUMP = BaseParserInfo.JUMP + ["de"]
-
-    WEEKDAYS = [
-        ("Segunda-feira",),
-        ("Terça-feira",),
-        ("Quarta-feira",),
-        ("Quinta-feira",),
-        ("Sexta-feira",),
-        ("Sábado",),
-        ("Domingo",),
-    ]
-
-    MONTHS = [
-        ('janeiro', u'jan'),
-        ('fevereiro', u'fev'),
-        ('março', u'mar'),
-        ('abril', u'abr'),
-        ('maio', u'mai'),
-        ('junho', u'jun'),
-        ('julho', u'jul'),
-        ('agosto', u'ago'),
-        ('septembro', u'setembro', u'septemberembro', u'set'),
-        ('outubro', u'out'),
-        ('novembro', u'nov'),
-        ('dezembro', u'dez'),
-    ]
-
-    PERTAIN = ["de"]
-
-
-class tr_parserinfo(BaseParserInfo):
-    MONTHS = [
-        ('Ocak',),
-        ('Şubat',),
-        ('Mart',),
-        ('Nisan',),
-        ('Mayıs',),
-        ('Haziran',),
-        ('Temmuz',),
-        ('Ağustos',),
-        ('Eylül',),
-        ('Ekim',),
-        ('Kasım',),
-        ('Aralık',),
-    ]
-
-
-class ru_parserinfo(BaseParserInfo):
-    JUMP = BaseParserInfo.JUMP + ["в"]
-
-    MONTHS = [
-        ('января', 'Января'),
-        ('февраля', 'Февраля'),
-        ('марта', 'Марта'),
-        ('апреля', 'Апреля'),
-        ('мая', 'Мая'),
-        ('июня', 'Июня'),
-        ('июля', 'Июля'),
-        ('августа', 'Августа'),
-        ('сентября', 'Сентября'),
-        ('октября', 'Октября'),
-        ('ноября', 'Ноября'),
-        ('декабря', 'Декабря'),
-    ]
-
-
-class cz_parserinfo(BaseParserInfo):
-    WEEKDAYS = [
-        (u'pondělí', u'pon'),
-        (u'úterý', u'úte'),
-        (u'středa', u'stř'),
-        (u'čtvrtek', u'čtv'),
-        (u'pátek', u'pát'),
-        (u'sobota', u'sob'),
-        (u'neděle', u'ned'),
-    ]
-
-    MONTHS = [
-        (u'leden', u'led'),
-        (u'únor', u'úno'),
-        (u'březen', u'bře'),
-        (u'duben', u'dub'),
-        (u'květen', u'kvě'),
-        (u'červen', u'čer'),
-        (u'červenec', u'črc'),
-        (u'srpen', u'srp'),
-        (u'září', u'zář'),
-        (u'říjen', u'říj'),
-        (u'listopad', u'lis'),
-        (u'prosinec', u'pro'),
-    ]
-
-
-class de_parserinfo(BaseParserInfo):
-    JUMP = BaseParserInfo.JUMP + ["um", "uhr"]
-
-    MONTHS = [
-        ('Januar', 'Jan'),
-        ('Februar', 'Feb'),
-        ('März',),
-        ('April', 'Apr'),
-        ('Mai',),
-        ('Juni',),
-        ('Juli',),
-        ('August', 'Aug'),
-        ('September', 'Sept'),
-        ('Oktober', 'Okt'),
-        ('November', 'Nov'),
-        ('Dezember', 'Dez'),
-    ]
-
-
-class ro_parserinfo(BaseParserInfo):
-    MONTHS = [
-        ('ianuarie', 'ian'),
-        ('februarie', 'feb'),
-        ('martie', 'mar'),
-        ('aprilie', 'apr'),
-        ('mai',),
-        ('iunie',),
-        ('iulie',),
-        ('august', 'aug'),
-        ('septembrie', 'sept'),
-        ('octombrie', 'oct'),
-        ('noiembrie', 'noiem'),
-        ('decembrie', 'dec'),
-    ]
-
-
-class nl_parserinfo(BaseParserInfo):
-    WEEKDAYS = [
-        ("Maandag", "ma"),
-        ("Dinsdag", "di"),
-        ("Woensdag", "wo"),
-        ("Donderdag", "do"),
-        ("Vrijdag", "vr"),
-        ("Zaterdag", "za"),
-        ("Zondag", "zo"),
-    ]
-
-    MONTHS = [
-        ('januari', 'jan'),
-        ('februari', 'feb'),
-        ('maart', 'mrt'),
-        ('april', 'apr'),
-        ('mei',),
-        ('juni', 'jun'),
-        ('juli', 'jul'),
-        ('augustus', 'aug'),
-        ('september', 'sep'),
-        ('oktober', 'okt'),
-        ('november', 'nov'),
-        ('december', 'dec'),
-    ]
-
-
-class en_parserinfo(BaseParserInfo):
-    JUMP = list(set(BaseParserInfo.JUMP) | set(parser.parserinfo.JUMP))
-
-
-INFOS = OrderedDict([
-    ('es', es_parserinfo()),
-    ('fr', fr_parserinfo()),
-    ('it', it_parserinfo()),
-    ('pt', pt_parserinfo()),
-    ('tr', tr_parserinfo()),
-    ('ru', ru_parserinfo()),
-    ('cz', cz_parserinfo()),
-    ('de', de_parserinfo()),
-    ('ro', ro_parserinfo()),
-    ('nl', nl_parserinfo()),
-    ('en', en_parserinfo()),
-])
-
-
-class new_timelex(parser._timelex):
-
-    def __init__(self, *args, **kwargs):
-        super(new_timelex, self).__init__(*args, **kwargs)
-        for k, info in INFOS.iteritems():
-            for days in info.WEEKDAYS:
-                self._update_wordchars_for_tokens(days)
-
-            for months in info.MONTHS:
-                self._update_wordchars_for_tokens(months)
-
-    def _update_wordchars_for_tokens(self, tokens):
-        for token in tokens:
-            for char in token:
-                if char not in self.wordchars:
-                    self.wordchars += char
-
-    @classmethod
-    def split(cls, s):
-        s = cls.prepare_string(s)
-        return super(new_timelex, cls).split(s)
-
-    @classmethod
-    def prepare_string(cls, s):
-        # As we added '-' to .wordchars because some weekdays contain it, we would always keep it
-        # as part of a word. Therefore in case '-' is clearly a separator (next to number)
-        # we should not keep it as part of the word but substitute it with space.
-        s = re.sub('(\d)[-]+', r'\1 ', s)
-        s = re.sub('[-]+(\d)', r' \1', s)
-        return s
-
-
-parser._timelex = new_timelex
->>>>>>> a281094c
+from dateparser.timezone_parser import pop_tz_offset_from_string, convert_to_local_tz
 
 
 class new_relativedelta(relativedelta):
@@ -379,17 +54,13 @@
             raise ValueError("Empty string")
 
         date_string, tz_offset = pop_tz_offset_from_string(date_string)
-<<<<<<< HEAD
-        date_obj = dateutil_parse(date_string)
-=======
 
         # this is a temporary fix to support noon and midnight in date strings.
         # This would be done properly after feature-yaml-languages branch is merged
         date_string = re.sub(r'\bnoon\b', '12:00', date_string, re.IGNORECASE)
         date_string = re.sub(r'\bmidnight\b', '00:00', date_string, re.IGNORECASE)
 
-        date_obj = self._parser.parse(date_string, date_format)
->>>>>>> a281094c
+        date_obj = dateutil_parse(date_string)
         if tz_offset is not None:
             date_obj = convert_to_local_tz(date_obj, tz_offset)
 
